--- conflicted
+++ resolved
@@ -313,11 +313,7 @@
         "database": os.getenv("TRANSACTION_STREAM_CLICKHOUSE_DATABASE", "transaction_stream"),
         "user": os.getenv("TRANSACTION_STREAM_CLICKHOUSE_USER", "default"),
         "password": os.getenv("TRANSACTION_STREAM_CLICKHOUSE_PASSWORD", "changeit456$"),
-<<<<<<< HEAD
-        "max_execution_time": int(os.getenv("TRANSACTION_STREAM_CLICKHOUSE_MAX_EXECUTION_TIME", "1800")),
-=======
-        "query_timeout": int(os.getenv("TRANSACTION_STREAM_CLICKHOUSE_QUERY_TIMEOUT", "1800")),
->>>>>>> f6aeff4b
+        "max_execution_time": int(os.getenv("TRANSACTION_STREAM_CLICKHOUSE_MAX_EXECUTION_TIME", "1800"))
     }
 
     storage = Storage(connection_params)
