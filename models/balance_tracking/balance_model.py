from sqlalchemy import Column, Integer, BigInteger, String, PrimaryKeyConstraint, Index, TIMESTAMP
from sqlalchemy.ext.declarative import declarative_base

Base = declarative_base()


class BalanceChange(Base):
    __tablename__   = 'balance_changes'

    address     = Column(String, primary_key=True)
    block       = Column(Integer, primary_key=True)
    d_balance   = Column(BigInteger)
    block_timestamp = Column(TIMESTAMP)
    
    __table_args__ = (
        PrimaryKeyConstraint('address', 'block'),
        Index('idx_block_timestamp', 'block_timestamp'),
<<<<<<< HEAD
=======
        Index('balance_changes_block_idx', block)
>>>>>>> d652fc44
    )


class Block(Base):
    __tablename__   = 'blocks'
    
    block_height     = Column(Integer, primary_key=True)
    timestamp        = Column(TIMESTAMP)
    
    __table_args__ = (
        PrimaryKeyConstraint('block_height'),
        Index('idx_timestamp', 'timestamp'),
    )<|MERGE_RESOLUTION|>--- conflicted
+++ resolved
@@ -15,10 +15,7 @@
     __table_args__ = (
         PrimaryKeyConstraint('address', 'block'),
         Index('idx_block_timestamp', 'block_timestamp'),
-<<<<<<< HEAD
-=======
         Index('balance_changes_block_idx', block)
->>>>>>> d652fc44
     )
 
 
